// 言語タイプ
export type Lang = "en" | "ja";

// 特性
export type Specialty =
  | "attack" // 強攻
  | "stun" // 撃破
  | "anomaly" // 異常
  | "support" // 支援
  | "defense" // 防護
  | "rupture"; // 命破

export type SpecialtyData = {
  id: Specialty;
  label: { [key in Lang]: string };
};

// 属性
export type Stats =
  | "ether" // エーテル
  | "fire" // 炎
  | "ice" // 氷
  | "physical" // 物理
  | "electric" // 電気
  | "frost" // 霜烈
  | "auricInk"; // 玄墨

export type StatsData = {
  id: Stats;
  label: { [key in Lang]: string };
};

// レア度
export type Rarity = "A" | "S";

// 属性データ
export type Attributes = {
  hp: number[]; // HP（7レベル分）
  atk: number[]; // 攻撃力（7レベル分）
  def: number[]; // 防御力（7レベル分）
  impact: number; // 衝撃力
  critRate: number; // 会心率
  critDmg: number; // 会心ダメージ
  anomalyMastery: number; // 異常マスタリー
  anomalyProficiency: number; // 異常掌握
  penRatio: number; // 貫通率
  energy: number; // エネルギー自動回復
};

// 陣営
export type Faction = {
  id: number;
  name: { [key in Lang]: string };
};

// 名前マッピング
export interface NameMapping {
  ja: string;
  en: string;
}

export interface NameMappings {
  [characterId: string]: NameMapping;
}

// キャラクターエントリー（Scraping.mdから抽出される情報）
export type CharacterEntry = {
  id: string; // リンクテキスト（例: "lycaon"）
  pageId: number; // API用ページID（例: 28）
  wikiUrl: string; // wiki URL
};

// ボンプエントリー（Scraping.mdから抽出される情報）
export type BompEntry = {
  id: string; // リンクテキスト（例: "excaliboo"）
  pageId: number; // API用ページID（例: 912）
  wikiUrl: string; // wiki URL
  jaName: string; // 日本語名（例: "セイケンボンプ"）
};

// list.json用の型定義
export interface ValueType {
  id: string;
  value: string;
  mi18n_key: string;
  icon: string;
  enum_string: string;
}

export interface CharacterListItem {
  entry_page_id: string;
  name: string;
  icon_url: string;
  display_field: {
    materials: string;
    [key: string]: string; // attr_level_1, attr_level_10 など
  };
  filter_values: {
    agent_stats?: {
      values: string[];
      value_types: ValueType[];
      key: null;
    };
    agent_faction?: {
      values: string[];
      value_types: ValueType[];
      key: null;
    };
    agent_rarity?: {
      values: string[];
      value_types: ValueType[];
      key: null;
    };
    agent_specialties?: {
      values: string[];
      value_types: ValueType[];
      key: null;
    };
  };
  desc: string;
}

export interface ListJsonData {
  retcode: number;
  message: string;
  data: {
    list: CharacterListItem[];
  };
}

export type AssistType =
  | "evasive" // 回避支援
  | "defensive"; // パリィ支援

// キャラクター
export type Character = {
  id: string; // Scraping.mdのリンクテキストと同じ
  name: { [key in Lang]: string }; // 多言語名
  fullName: { [key in Lang]: string }; // 多言語フルネーム
  specialty: Specialty; // 特性
  stats: Stats[]; // 属性（配列形式）
  assistType?: AssistType; // 支援タイプ（オプショナル）
  faction: number; // 陣営ID
  rarity: Rarity; // レア度
  attr: Attributes; // ステータス
  releaseVersion?: number; // 実装バージョン（例: 1.0, 1.1）
};

// ボンプ
export type Bomp = {
  id: string; // Scraping.mdのリンクテキストと同じ
  name: { [key in Lang]: string }; // 多言語名
  stats: Stats[]; // 属性（配列形式）
  rarity: Rarity; // レア度
  releaseVersion?: number; // 実装バージョン（例: 1.0, 1.1）
  faction: number[]; // 陣営ID（空配列の場合は陣営なし）
  attr: Attributes; // ステータス
  extraAbility: string; // 『追加能力』
};

// ボンプ処理用の中間データ型
export interface BasicBompInfo {
  id: string;
  name: string;
  stats: string; // 処理中は文字列、最終的にStats[]に変換される
  rarity: string; // 処理中は文字列（"A級"、"S級"）、最終的にRarityに変換される
  releaseVersion?: number;
}

export interface AttributesInfo {
  hp: number[];
  atk: number[];
  def: number[];
  impact: number;
  critRate: number;
  critDmg: number;
  anomalyMastery: number;
  anomalyProficiency: number;
  penRatio: number;
  energy: number;
}

export interface ProcessedBompData {
  basicInfo: BasicBompInfo;
  attributesInfo: AttributesInfo;
  extraAbility: string;
  factionIds?: number[];
}

// ボンプ処理設定
export interface BompProcessingConfig {
  batchSize: number;
  delayMs: number;
  maxRetries: number;
  outputPath: string;
  enableValidation: boolean;
  scrapingFilePath: string;
  reportOutputPath: string;
  minSuccessRate: number;
  logLevel: string;
  enableDebugMode: boolean;
  maxConcurrency?: number;
  enableMemoryOptimization?: boolean;
  memoryThresholdMB?: number;
  gcInterval?: number;
  enableEnhancedProgress?: boolean;
  progressUpdateInterval?: number;
  showMemoryUsage?: boolean;
  showPerformanceMetrics?: boolean;
  showDetailedTiming?: boolean;
  progressBarWidth?: number;
  useColors?: boolean;
  enableDetailedLogging?: boolean;
  environments?: {
    [key: string]: Partial<BompProcessingConfig>;
  };
}

// ボンプ処理結果
export interface BompProcessingResult {
  successful: Bomp[];
  failed: {
    bompId: string;
    error: string;
    partialData?: Partial<Bomp>;
  }[];
  statistics: ProcessingStatistics;
}

// 処理統計
export interface ProcessingStatistics {
  totalProcessed: number;
  successful: number;
  failed: number;
  successRate: number;
  totalTime: number;
  averageTimePerItem: number;
  memoryUsage?: {
    peak: number;
    average: number;
  };
}

export type DeadlyAssultEnemy = {
  id: string;
  name: { [key in Lang]: string };
  weaknesses: Stats[];
  resistances: Stats[];
  detail: { [key in Lang]: string[] };
  reccomend: {
    assistType: AssistType[];
    speciality: Specialty[];
    faction: number[];
  };
<<<<<<< HEAD
  releaseVersion: number;
};
=======
};

// 音動機関連の型定義

// 音動機エントリー（weapon-list.jsonから抽出される情報）
export type WeaponEntry = {
  id: string; // entry_page_id
  name: string; // 日本語名
  rarity: "A" | "S"; // レア度（Bは除外）
  specialty?: string; // 特性（filter_valuesから抽出）
};

// 音動機属性データ
export type WeaponAttributes = {
  hp: number[]; // 7レベル分（該当データなしの場合は空配列）
  atk: number[]; // 7レベル分（該当データなしの場合は空配列）
  def: number[]; // 7レベル分（該当データなしの場合は空配列）
  impact: number[]; // 7レベル分（該当データなしの場合は空配列）
  critRate: number[]; // 7レベル分（該当データなしの場合は空配列）
  critDmg: number[]; // 7レベル分（該当データなしの場合は空配列）
  anomalyMastery: number[]; // 7レベル分（該当データなしの場合は空配列）
  anomalyProficiency: number[]; // 7レベル分（該当データなしの場合は空配列）
  penRatio: number[]; // 7レベル分（該当データなしの場合は空配列）
  energy: number[]; // 7レベル分（該当データなしの場合は空配列）
};

// 属性タイプ
export type Attribute =
  | "hp"
  | "atk"
  | "def"
  | "impact"
  | "critRate"
  | "critDmg"
  | "anomalyMastery"
  | "anomalyProficiency"
  | "penRatio"
  | "energy";

// 音動機
export type Weapon = {
  id: number; // pageId
  name: { [key in Lang]: string }; // 多言語名
  equipmentSkillName: { [key in Lang]: string }; // スキル名
  equipmentSkillDesc: { [key in Lang]: string }; // スキル説明
  rarity: Rarity; // レア度（AまたはS）
  attr: WeaponAttributes; // 突破ステータス
  specialty: Specialty; // 特性
  stats: Stats[]; // 属性配列
  agentId: string; // 該当エージェントID
  baseAttr: Attribute; // 基礎ステータス
  advancedAttr: Attribute; // 上級ステータス
};

// 音動機処理用の中間データ型
export interface BasicWeaponInfo {
  id: string;
  name: string;
  rarity: string; // 処理中は文字列（"A"、"S"）、最終的にRarityに変換される
  specialty?: string; // 処理中は文字列、最終的にSpecialtyに変換される
}

export interface WeaponSkillInfo {
  equipmentSkillName: string;
  equipmentSkillDesc: string;
}

export interface WeaponAttributesInfo {
  hp: number[];
  atk: number[];
  def: number[];
  impact: number[];
  critRate: number[];
  critDmg: number[];
  anomalyMastery: number[];
  anomalyProficiency: number[];
  penRatio: number[];
  energy: number[];
}

export interface WeaponAgentInfo {
  agentId: string; // 該当エージェントID（存在しない場合は空文字）
}

export interface ProcessedWeaponData {
  basicInfo: BasicWeaponInfo;
  skillInfo: WeaponSkillInfo;
  attributesInfo: WeaponAttributesInfo;
  agentInfo: WeaponAgentInfo;
}

// 音動機処理設定（processing.tsから再エクスポート）
export type { WeaponProcessingConfig } from "./processing";
>>>>>>> 4d35681d
<|MERGE_RESOLUTION|>--- conflicted
+++ resolved
@@ -252,10 +252,7 @@
     speciality: Specialty[];
     faction: number[];
   };
-<<<<<<< HEAD
   releaseVersion: number;
-};
-=======
 };
 
 // 音動機関連の型定義
@@ -348,5 +345,4 @@
 }
 
 // 音動機処理設定（processing.tsから再エクスポート）
-export type { WeaponProcessingConfig } from "./processing";
->>>>>>> 4d35681d
+export type { WeaponProcessingConfig } from "./processing";